--- conflicted
+++ resolved
@@ -14,17 +14,12 @@
         app: worker
     spec:
       containers:
-<<<<<<< HEAD
-        - image: ghcr.io/klimatbyran/garbo:3.4.2 # {"$imagepolicy": "flux-system:garbo"}
+        - image: ghcr.io/klimatbyran/garbo:3.4.6 # {"$imagepolicy": "flux-system:garbo"}
           resources:
             requests:
               memory: '16Gi'
             limits:
               memory: '16Gi'
-=======
-        - image: ghcr.io/klimatbyran/garbo:3.4.6 # {"$imagepolicy": "flux-system:garbo"}
-          resources: {}
->>>>>>> 9de6ee02
           command: ['npm', 'run', 'workers']
           name: worker
           ports:
