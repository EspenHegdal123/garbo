--- conflicted
+++ resolved
@@ -1,24 +1,15 @@
 node_modules
 dist
-<<<<<<< HEAD
 .env
-*.db*
 .aider*
 prisma/
 .env*
+.DS_Store
+!env.example
+prisma/generated
 *.xlsx
-.DS_Store
-=======
-.env*
-!env.example
-
-prisma/generated
-
-*.xlsx
-.aider*
 
 # Ignore local SQLite databases
 *.db
 *.db-journal
-*.pdf
->>>>>>> 1ce70a07
+*.pdf