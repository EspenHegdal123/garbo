{
<<<<<<< HEAD
  "name": "data-pipeline",
  "version": "1.1.32",
=======
  "name": "garbo",
  "version": "1.1.31",
>>>>>>> 16721105
  "description": "",
  "main": "index.js",
  "scripts": {
    "start": "tsc && node dist/index.js",
    "workers": "tsc && node dist/workers/index.js",
    "dev": "nodemon - exec 'ts-node' src/index.ts"
  },
  "author": "",
  "license": "ISC",
  "dependencies": {
    "@bull-board/api": "^5.12.0",
    "@bull-board/express": "^5.12.0",
    "@google/generative-ai": "^0.1.3",
    "@hugocxl/react-to-image": "^0.0.9",
    "bullmq": "^5.1.1",
    "chromadb": "^1.7.3",
    "discord.js": "^14.14.1",
    "dotenv": "^16.3.1",
    "express": "^4.18.2",
    "jest": "^29.7.0",
    "node-html-to-image": "^4.0.0",
    "openai": "^4.24.3",
    "pdf-parse": "^1.1.1",
    "redis": "^4.6.13",
    "typescript": "^5.3.3"
  },
  "devDependencies": {
    "nodemon": "^3.0.2",
    "ts-node": "^10.9.2"
  }
}<|MERGE_RESOLUTION|>--- conflicted
+++ resolved
@@ -1,11 +1,6 @@
 {
-<<<<<<< HEAD
-  "name": "data-pipeline",
+  "name": "garbo",
   "version": "1.1.32",
-=======
-  "name": "garbo",
-  "version": "1.1.31",
->>>>>>> 16721105
   "description": "",
   "main": "index.js",
   "scripts": {
