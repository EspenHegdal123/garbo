--- conflicted
+++ resolved
@@ -1,10 +1,6 @@
 {
   "name": "garbo",
-<<<<<<< HEAD
-  "version": "1.1.305",
-=======
   "version": "2.0.8",
->>>>>>> 1ce70a07
   "description": "",
   "type": "module",
   "engines": {
@@ -23,55 +19,38 @@
   "author": "Christian Landgren, William Ryder, Samuel Plumppu mfl",
   "license": "MIT",
   "dependencies": {
-<<<<<<< HEAD
-    "@bull-board/api": "^5.12.0",
-    "@bull-board/express": "^5.12.0",
+    "@bull-board/api": "^5.23.0",
+    "@bull-board/express": "^5.23.0",
     "@google/generative-ai": "^0.1.3",
     "@hugocxl/react-to-image": "^0.0.9",
     "@opensearch-project/opensearch": "^2.8.0",
+    "@prisma/client": "^5.20.0",
     "@types/node": "^20.12.12",
-    "bullmq": "^5.1.1",
-    "chromadb": "^1.7.3",
-    "compromise": "^14.13.0",
-=======
-    "@bull-board/api": "^5.23.0",
-    "@bull-board/express": "^5.23.0",
-    "@prisma/client": "^5.20.0",
     "bullmq": "^5.13.2",
     "chromadb": "^1.9.2",
+    "compromise": "^14.13.0",
     "cors": "^2.8.5",
->>>>>>> 1ce70a07
     "csv-parser": "^3.0.0",
     "discord.js": "^14.16.2",
     "dotenv": "^16.4.5",
     "embed-table": "^4.2.3",
-<<<<<<< HEAD
-    "express": "^4.18.2",
+    "express": "^5.0.0",
     "jest": "^29.7.0",
-    "openai": "^4.38.5",
+    "openai": "^4.67.0",
     "pdf-img-convert": "^2.0.0",
     "pdf-lib": "^1.17.1",
     "pdf-parse-debugging-disabled": "^1.1.1",
     "pdf-to-img": "^4.1.1",
     "pdf2json": "^3.1.2",
-    "redis": "^4.6.13",
-    "sharp": "^0.33.5",
-    "tsx": "^4.11.0",
-    "typescript": "^5.4.5",
-    "uuid": "^9.0.1",
-    "wikibase-sdk": "^10.0.2"
-=======
-    "express": "^5.0.0",
-    "openai": "^4.67.0",
-    "pdf-parse-debugging-disabled": "^1.1.1",
     "pino-http": "^10.3.0",
     "prisma-zod-generator": "^0.8.13",
     "redis": "^4.7.0",
+    "sharp": "^0.33.5",
     "tsx": "^4.19.1",
     "typescript": "^5.6.2",
+    "uuid": "^9.0.1",
     "wikibase-sdk": "^10.1.1",
     "zod": "^3.23.8"
->>>>>>> 1ce70a07
   },
   "devDependencies": {
     "@types/cors": "^2.8.17",
