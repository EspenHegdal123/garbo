FROM node:alpine

RUN apk add --no-cache \
    chromium \
    nss \
    freetype \
    freetype-dev \
    harfbuzz \
    ca-certificates \
    ttf-freefont

COPY package*.json /app/
COPY prisma /app/
WORKDIR /app
RUN npm install --omit=dev
<<<<<<< HEAD
=======
RUN npx prisma generate

>>>>>>> 1ce70a07
COPY . /app
CMD ["npm", "start"]<|MERGE_RESOLUTION|>--- conflicted
+++ resolved
@@ -13,10 +13,7 @@
 COPY prisma /app/
 WORKDIR /app
 RUN npm install --omit=dev
-<<<<<<< HEAD
-=======
 RUN npx prisma generate
 
->>>>>>> 1ce70a07
 COPY . /app
 CMD ["npm", "start"]