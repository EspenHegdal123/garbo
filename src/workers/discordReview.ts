--- conflicted
+++ resolved
@@ -3,11 +3,8 @@
 import discord from '../discord'
 import { summaryTable, scope3Table } from '../lib/discordTable'
 import { saveToDb } from '../queues'
-<<<<<<< HEAD
 import { parse } from 'dotenv'
-=======
 import { v4 as uuidv4 } from 'uuid';
->>>>>>> c67545e7
 
 class JobData extends Job {
   data: {
