import { Worker, Job } from 'bullmq'
import redis from '../config/redis'
import elastic from '../elastic'
import discord from '../discord'
import { summaryTable, scope3Table } from '../lib/discordTable'
import { userFeedback } from '../queues'

class JobData extends Job {
  data: {
    url: string
    json: string
    channelId: string
    messageId: string
    pdfHash: string
  }
}

async function saveToDb(id: string, report: any) {
  return await elastic.indexReport(id, report)
}
<<<<<<< HEAD
const createButtonRow = (documentId) => {
  // TODO: move to discord.ts
  return new ActionRowBuilder().addComponents(
    new ButtonBuilder()
      .setCustomId(`approve_${documentId}`)
      .setLabel('Approve')
      .setStyle(ButtonStyle.Success),
    new ButtonBuilder()
      .setCustomId(`edit_${documentId}`)
      .setLabel('Feedback')
      .setStyle(ButtonStyle.Primary),
    new ButtonBuilder()
      .setCustomId(`reject_${documentId}`)
      .setLabel('Reject')
      .setStyle(ButtonStyle.Danger),
    new ButtonBuilder()
      .setCustomId(`retry_${documentId}`)
      .setLabel('🔁')
      .setStyle(ButtonStyle.Secondary)
  )
}
=======
>>>>>>> 7b7decb6

const worker = new Worker(
  'discordReview',
  async (job: JobData) => {
    job.updateProgress(5)
    const { url, pdfHash, json, channelId } = job.data

    job.log(`Sending for review in Discord: ${json}`)

    job.updateProgress(10)
    const parsedJson = JSON.parse(json)
    parsedJson.url = url
    job.log(`Saving to db: ${pdfHash}`)
    const documentId = await saveToDb(pdfHash, parsedJson)
    const buttonRow = discord.createButtonRow(documentId)

    const summary = await summaryTable(parsedJson)
    const scope3 = await scope3Table(parsedJson)

    job.log(`Sending message to Discord channel ${discord.channelId}`)
    // send an empty message to the channel
    let message = null
    try {
      message = await discord.sendMessageToChannel(discord.channelId, {
        content: `# ${parsedJson.companyName} (*${parsedJson.industry}*)
${url}
\`${summary}\`
## Scope 3:
\`${scope3}\`
        ${
          parsedJson.reviewComment
            ? `Kommentar från Garbo: ${parsedJson.reviewComment.slice(0, 200)}`
            : ''
        }
        `,
        components: [buttonRow],
      })
    } catch (error) {
      job.log(`Error sending message to Discord channel: ${error.message}`)
      message.edit(`Error sending message to Discord channel: ${error.message}`)
      throw error
    }

    /*discord.once('edit', async (documentId, feedback) => {
      console.log('edit', documentId, feedback)
      job.log(`Received feedback: ${feedback} for messageId: ${message?.id}`)
      job.log(`Creating feedback job`)
      await userFeedback.add('userFeedback', {
        url,
        documentId,
        messageId: message.id,
        channelId,
        json: JSON.stringify(parsedJson, null, 2),
        feedback,
      })
    })*/

    job.updateProgress(40)
    job.updateProgress(100)
  },
  {
    connection: redis,
    autorun: false,
  }
)

export default worker<|MERGE_RESOLUTION|>--- conflicted
+++ resolved
@@ -18,30 +18,6 @@
 async function saveToDb(id: string, report: any) {
   return await elastic.indexReport(id, report)
 }
-<<<<<<< HEAD
-const createButtonRow = (documentId) => {
-  // TODO: move to discord.ts
-  return new ActionRowBuilder().addComponents(
-    new ButtonBuilder()
-      .setCustomId(`approve_${documentId}`)
-      .setLabel('Approve')
-      .setStyle(ButtonStyle.Success),
-    new ButtonBuilder()
-      .setCustomId(`edit_${documentId}`)
-      .setLabel('Feedback')
-      .setStyle(ButtonStyle.Primary),
-    new ButtonBuilder()
-      .setCustomId(`reject_${documentId}`)
-      .setLabel('Reject')
-      .setStyle(ButtonStyle.Danger),
-    new ButtonBuilder()
-      .setCustomId(`retry_${documentId}`)
-      .setLabel('🔁')
-      .setStyle(ButtonStyle.Secondary)
-  )
-}
-=======
->>>>>>> 7b7decb6
 
 const worker = new Worker(
   'discordReview',
