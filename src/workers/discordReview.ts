import { Worker, Job } from 'bullmq'
import redis from '../config/redis'
import elastic from '../elastic'
import discord from '../discord'
import {
  ModalBuilder,
  ButtonBuilder,
  TextInputBuilder,
  ActionRowBuilder,
  ButtonStyle,
  ModalActionRowComponentBuilder,
  TextInputStyle,
  Embed,
  EmbedBuilder,
} from 'discord.js'
import { summaryTable, scope3Table } from '../lib/discordTable'
import { userFeedback } from '../queues'

class JobData extends Job {
  data: {
    url: string
    json: string
    channelId: string
    messageId: string
    pdfHash: string
  }
}

async function saveToDb(id: string, report: any) {
  return await elastic.indexReport(id, report)
}
const createButtonRow = (documentId) => { // TODO: move to discord.ts
  return new ActionRowBuilder().addComponents(
    new ButtonBuilder()
      .setCustomId(`approve-${documentId}`)
      .setLabel('Approve')
      .setStyle(ButtonStyle.Success),
    new ButtonBuilder()
      .setCustomId(`edit-${documentId}`)
      .setLabel('Feedback')
      .setStyle(ButtonStyle.Primary),
    new ButtonBuilder()
      .setCustomId(`reject-${documentId}`)
      .setLabel('Reject')
      .setStyle(ButtonStyle.Danger)
  )
}

const worker = new Worker(
  'discordReview',
  async (job: JobData) => {
    // Is this a problem to do every time?
    job.updateProgress(5)

    job.log(`Sending for review in Discord: ${job.data.json}`)

    job.updateProgress(10)
    const parsedJson = JSON.parse(job.data.json)
    parsedJson.url = job.data.url
    job.log(`Saving to db: ${job.data.pdfHash}`)
    const documentId = await saveToDb(job.data.pdfHash, parsedJson)
    const buttonRow = createButtonRow(documentId)

    const summary = await summaryTable(parsedJson)
    const scope3 = await scope3Table(parsedJson)

    job.log(`Sending message to Discord channel ${discord.channelId}`)
    let message = null
    try {
      message = await discord.sendMessageToChannel(discord.channelId, {
        content: `# ${parsedJson.companyName} (*${parsedJson.industry}*)
${job.data.url}
\`${summary}\`
## Scope 3:
\`${scope3}\`
        ${
          parsedJson.reviewComment
            ? `Kommentar från Garbo: ${parsedJson.reviewComment.slice(0, 200)}`
            : ''
        }
        `,
        components: [buttonRow],
      })
    } catch (error) {
      job.log(`Error sending message to Discord channel: ${error.message}`)
      throw error
    }

    job.updateProgress(40)
<<<<<<< HEAD
=======

    discord.client.on('interactionCreate', async (interaction) => {
      let reportState = ''
      if (interaction.isButton()) {
        const [action, interactionDocumentId] = interaction.customId.split('-')
        switch (action) {
          case 'approve':
            reportState = 'approved'
            interaction.update({
              embeds: [
                new EmbedBuilder()
                  .setTitle(`Godkänd (reportId: ${interactionDocumentId})`)
                  .setDescription(
                    `Tack för din granskning, ${interaction?.user?.username}!`
                  ),
              ],
              components: [],
            })
            break
          case 'edit':
            reportState = 'edited'

            const input = new TextInputBuilder()
              .setCustomId('editInput')
              .setLabel(`Din feedback till Garbo:`)
              .setStyle(TextInputStyle.Paragraph)

            const actionRow =
              new ActionRowBuilder<ModalActionRowComponentBuilder>().addComponents(
                input
              )

            const modal = new ModalBuilder()
              .setCustomId('editModal')
              .setTitle(`Granska data för ${parsedJson.companyName}`)
              .addComponents(actionRow)
            // todo diskutera hur detta görs på bästa sätt för mänskliga granskaren. vad är alex input?

            await interaction.showModal(modal)

            const submitted = await interaction
              .awaitModalSubmit({
                time: 60000 * 20, // user has to submit the modal within 20 minutes
                filter: (i) => i.user.id === interaction.user.id, // only user who clicked button can interact with modal
              })
              .catch((error) => {
                console.error(error)
                job.log(`Error submitting modal: ${error.message}`)
                return null
              })

            if (submitted) {
              const userInput = submitted.fields.getTextInputValue('editInput')

              interaction.update({
                content: 'Tack för din feedback!',
                embeds: [],
                components: [],
              })

              const thread = await message.startThread({
                name: 'Feedback Thread',
                autoArchiveDuration: 60,
              })

              userFeedback.add('user feedback ' + parsedJson.companyName, {
                feedback: userInput,
                json: job.data.json,
                url: job.data.url,
                channelId: job.data.channelId,
                messageId: message.id,
                threadId: thread.id,
                pdfHash: job.data.pdfHash,
              })

              // Send a message in the thread
              thread.sendMessage({
                content: `Feedback: ${userInput} parsing...`,
              })
            }
            break

          case 'reject':
            // todo diskutera vad vill vill händer. ska man ens få rejecta?
            reportState = 'rejected'
            interaction.update({
              content: 'Rejected!',
              embeds: [],
              components: [],
            })
            break
        }
      }

      if (reportState !== '') {
        try {
          await elastic.updateDocumentState(documentId, reportState)
        } catch (error) {
          job.log(`Error updating document state: ${error.message}`)
        }
      }
    })
>>>>>>> f8f8db61
    job.updateProgress(100)
  },
  {
    connection: redis,
    autorun: false,
  }
)

export default worker<|MERGE_RESOLUTION|>--- conflicted
+++ resolved
@@ -87,111 +87,6 @@
     }
 
     job.updateProgress(40)
-<<<<<<< HEAD
-=======
-
-    discord.client.on('interactionCreate', async (interaction) => {
-      let reportState = ''
-      if (interaction.isButton()) {
-        const [action, interactionDocumentId] = interaction.customId.split('-')
-        switch (action) {
-          case 'approve':
-            reportState = 'approved'
-            interaction.update({
-              embeds: [
-                new EmbedBuilder()
-                  .setTitle(`Godkänd (reportId: ${interactionDocumentId})`)
-                  .setDescription(
-                    `Tack för din granskning, ${interaction?.user?.username}!`
-                  ),
-              ],
-              components: [],
-            })
-            break
-          case 'edit':
-            reportState = 'edited'
-
-            const input = new TextInputBuilder()
-              .setCustomId('editInput')
-              .setLabel(`Din feedback till Garbo:`)
-              .setStyle(TextInputStyle.Paragraph)
-
-            const actionRow =
-              new ActionRowBuilder<ModalActionRowComponentBuilder>().addComponents(
-                input
-              )
-
-            const modal = new ModalBuilder()
-              .setCustomId('editModal')
-              .setTitle(`Granska data för ${parsedJson.companyName}`)
-              .addComponents(actionRow)
-            // todo diskutera hur detta görs på bästa sätt för mänskliga granskaren. vad är alex input?
-
-            await interaction.showModal(modal)
-
-            const submitted = await interaction
-              .awaitModalSubmit({
-                time: 60000 * 20, // user has to submit the modal within 20 minutes
-                filter: (i) => i.user.id === interaction.user.id, // only user who clicked button can interact with modal
-              })
-              .catch((error) => {
-                console.error(error)
-                job.log(`Error submitting modal: ${error.message}`)
-                return null
-              })
-
-            if (submitted) {
-              const userInput = submitted.fields.getTextInputValue('editInput')
-
-              interaction.update({
-                content: 'Tack för din feedback!',
-                embeds: [],
-                components: [],
-              })
-
-              const thread = await message.startThread({
-                name: 'Feedback Thread',
-                autoArchiveDuration: 60,
-              })
-
-              userFeedback.add('user feedback ' + parsedJson.companyName, {
-                feedback: userInput,
-                json: job.data.json,
-                url: job.data.url,
-                channelId: job.data.channelId,
-                messageId: message.id,
-                threadId: thread.id,
-                pdfHash: job.data.pdfHash,
-              })
-
-              // Send a message in the thread
-              thread.sendMessage({
-                content: `Feedback: ${userInput} parsing...`,
-              })
-            }
-            break
-
-          case 'reject':
-            // todo diskutera vad vill vill händer. ska man ens få rejecta?
-            reportState = 'rejected'
-            interaction.update({
-              content: 'Rejected!',
-              embeds: [],
-              components: [],
-            })
-            break
-        }
-      }
-
-      if (reportState !== '') {
-        try {
-          await elastic.updateDocumentState(documentId, reportState)
-        } catch (error) {
-          job.log(`Error updating document state: ${error.message}`)
-        }
-      }
-    })
->>>>>>> f8f8db61
     job.updateProgress(100)
   },
   {
