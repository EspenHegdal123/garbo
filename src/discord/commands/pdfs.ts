import {
  ChatInputCommandInteraction,
  SlashCommandBuilder,
  TextChannel,
} from 'discord.js'
import { downloadPDF } from '../../queues'

export default {
  data: new SlashCommandBuilder()
    .setName('pdfs')
    .addStringOption((option) =>
      option
        .setName('urls')
        .setDescription('URLs to PDF files. Separate with comma or new lines.')
        .setRequired(true)
    )
    .setDescription(
      'Skicka in en eller flera årsredovisningar och få tillbaka utsläppsdata.'
    ),

  async execute(interaction: ChatInputCommandInteraction) {
    await interaction.deferReply({ ephemeral: true })
    console.log('pdfs')
<<<<<<< HEAD
    try {
      const urls = interaction.options
        .getString('urls')
        ?.split(/\s*,\s*|\s+/)
        .map((url) => url.trim()) // Remove whitespace
        .filter(Boolean) // Remove empty strings
        .filter((url) => url.startsWith('http')) // Only allow URLs
      if (!urls || !urls.length) {
        await interaction.followUp({
          content:
            'No urls provided. Try again with /pdfs <urls> (separate with comma or new lines)',
          ephemeral: true,
        })

        return
      }
      await interaction.deferReply() // Acknowledge the command to prevent 'interaction failed'
      // const message = await interaction.reply(
      //   `Processing ${urls.length} PDFs...`
      // )
=======

    const urls = interaction.options
      .getString('urls')
      ?.split(/\s*,\s*|\s+/)
      .map((url) => url.trim()) // Remove whitespace
      .filter(Boolean) // Remove empty strings
      .filter((url) => url.startsWith('http')) // Only allow URLs
    if (!urls || !urls.length) {
      await interaction.followUp({
        content:
          'No urls provided. Try again with /pdfs <urls> (separate with comma or new lines)',
        ephemeral: true,
      })

      return
    } else {
      await interaction.followUp({
        content: `Your PDFs are being processed`,
      })
    }
    //await interaction.deferReply() // Acknowledge the command to prevent 'interaction failed'
    const message = await interaction.reply(`Processing ${urls.length} PDFs...`)
>>>>>>> f2253a3c

      urls.forEach(async (url) => {
        const thread = await (
          interaction.channel as TextChannel
        ).threads.create({
          name: url.slice(-20),
          autoArchiveDuration: 1440,
          //startMessage: message.id,
        })

<<<<<<< HEAD
        thread.send({
          content: `Tack! Nu är din årsredovisning placerad i kö: 
${url}`,
        })
        const threadId = thread.id
        downloadPDF.add('download pdf ' + url.slice(-20), {
          url,
          threadId,
        })
=======
      thread.send({
        content: `Tack! Nu är din årsredovisning placerad i kö: ${url}`,
>>>>>>> f2253a3c
      })
    } catch (error) {
      console.error('Pdfs: error', error)
      try {
        await interaction.followUp({
          content: 'An error occurred while processing the PDFs.',
          ephemeral: true,
        })
      } catch (error) {
        console.error('Pdfs: Error in error handling:', error)
      }
    }
  },
}<|MERGE_RESOLUTION|>--- conflicted
+++ resolved
@@ -21,7 +21,6 @@
   async execute(interaction: ChatInputCommandInteraction) {
     await interaction.deferReply({ ephemeral: true })
     console.log('pdfs')
-<<<<<<< HEAD
     try {
       const urls = interaction.options
         .getString('urls')
@@ -37,35 +36,15 @@
         })
 
         return
+      } else {
+        await interaction.followUp({
+          content: `Your PDFs are being processed`,
+        })
       }
       await interaction.deferReply() // Acknowledge the command to prevent 'interaction failed'
       // const message = await interaction.reply(
       //   `Processing ${urls.length} PDFs...`
       // )
-=======
-
-    const urls = interaction.options
-      .getString('urls')
-      ?.split(/\s*,\s*|\s+/)
-      .map((url) => url.trim()) // Remove whitespace
-      .filter(Boolean) // Remove empty strings
-      .filter((url) => url.startsWith('http')) // Only allow URLs
-    if (!urls || !urls.length) {
-      await interaction.followUp({
-        content:
-          'No urls provided. Try again with /pdfs <urls> (separate with comma or new lines)',
-        ephemeral: true,
-      })
-
-      return
-    } else {
-      await interaction.followUp({
-        content: `Your PDFs are being processed`,
-      })
-    }
-    //await interaction.deferReply() // Acknowledge the command to prevent 'interaction failed'
-    const message = await interaction.reply(`Processing ${urls.length} PDFs...`)
->>>>>>> f2253a3c
 
       urls.forEach(async (url) => {
         const thread = await (
@@ -76,20 +55,14 @@
           //startMessage: message.id,
         })
 
-<<<<<<< HEAD
         thread.send({
-          content: `Tack! Nu är din årsredovisning placerad i kö: 
-${url}`,
+          content: `Tack! Nu är din årsredovisning placerad i kö: ${url}`,
         })
         const threadId = thread.id
         downloadPDF.add('download pdf ' + url.slice(-20), {
           url,
           threadId,
         })
-=======
-      thread.send({
-        content: `Tack! Nu är din årsredovisning placerad i kö: ${url}`,
->>>>>>> f2253a3c
       })
     } catch (error) {
       console.error('Pdfs: error', error)
