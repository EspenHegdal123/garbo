--- conflicted
+++ resolved
@@ -18,12 +18,8 @@
       'Skicka in en eller flera årsredovisningar och få tillbaka utsläppsdata.'
     ),
 
-<<<<<<< HEAD
-  async execute(interaction) {
+  async execute(interaction: ChatInputCommandInteraction) {
     await interaction.deferReply({ ephemeral: true })
-=======
-  async execute(interaction: ChatInputCommandInteraction) {
->>>>>>> 93a89ede
     console.log('pdfs')
 
     const urls = interaction.options
