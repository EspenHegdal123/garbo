--- conflicted
+++ resolved
@@ -1,92 +1,13 @@
 import 'dotenv/config'
 import express from 'express'
-<<<<<<< HEAD
-import { createBullBoard } from '@bull-board/api'
-import { BullMQAdapter } from '@bull-board/api/bullMQAdapter'
-import { ExpressAdapter } from '@bull-board/express'
-import { Queue } from 'bullmq'
-import pino from 'pino-http'
-import discord from './discord'
-import cors from 'cors'
 
-import {
-  discordReview,
-  downloadPDF,
-  indexParagraphs,
-  pdf2Markdown,
-  extractEmissions,
-  reflectOnAnswer,
-  searchVectors,
-  splitText,
-  userFeedback,
-  followUp,
-  guessWikidata,
-  format,
-  includeFacit,
-} from './queues'
-import readCompanies from './routes/readCompanies'
-import updateCompanies from './routes/updateCompanies'
-import { errorHandler, enableCors } from './routes/middlewares'
-
-// start ui
-const serverAdapter = new ExpressAdapter()
-serverAdapter.setBasePath('/admin/queues')
-
-async function cancelActiveJobs(queue: Queue) {
-  const jobCounts = await queue.getActiveCount()
-  if (jobCounts > 0) {
-    const activeJobs = await queue.getActive()
-    for (const job of activeJobs) {
-      try {
-        await job.moveToFailed(new Error('Cancelling active job'), queue.token)
-        // await job.retry()
-      } catch (e) {
-        console.error(e)
-      }
-    }
-  }
-}
-=======
 import queue from './queue'
->>>>>>> d260479b
-
 import discord from './discord'
 import api from './api'
 import apiConfig from './config/api'
 
 const port = apiConfig.port
 const app = express()
-<<<<<<< HEAD
-discord.login()
-
-app.use(
-  process.env.NODE_ENV === 'development'
-    ? cors()
-    : enableCors(['https://beta.klimatkollen.se', 'https://klimatkollen.se'])
-)
-
-app.get('/favicon.ico', (req, res) => {
-  res.status(204).end()
-})
-
-app.use(
-  pino(
-    process.stdin.isTTY
-      ? {
-          transport: {
-            target: 'pino-pretty',
-          },
-          level: 'info',
-        }
-      : undefined
-  )
-)
-
-app.use('/api/companies', readCompanies)
-app.use('/api/companies', updateCompanies)
-app.use('/admin/queues', serverAdapter.getRouter())
-=======
->>>>>>> d260479b
 
 app.get('/favicon.ico', express.static('public/favicon.png'))
 app.use('/api', api)
