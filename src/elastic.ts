import config from './config/elasticsearch';
import { Client } from '@elastic/elasticsearch';
import * as crypto from 'crypto';

class Elastic {
  client: Client;
  indexName: string;
  pdfIndex: string;

  constructor({ node, indexName }) {
    try  {
      //this.client = new Client({ node });
      //this.indexName = indexName;
      //this.pdfIndex = 'pdfs';
    } catch (error) {
      console.error('Elasticsearch constructor error:', error);
    }
  }

  async setupIndices() {
    //await this.createEmissionsIndex();
    //await this.createPdfIndex();
  }

  private async createPdfIndex() {
    /*try {
      console.log(`Checking if index ${this.pdfIndex} exists...`);
      const indexExists = await this.client.indices.exists({ index: this.pdfIndex });
      if (!indexExists) {
        await this.client.indices.create({
          index: this.pdfIndex,
          body: {
            mappings: {
              properties: {
                pdf: { type: 'binary' },
              }
            }
          }
        });
        console.log(`Index ${this.pdfIndex} created.`);
      } else {
        console.log(`Index ${this.pdfIndex} already exists.`);
      }
    } catch (error) {
      console.error('Elasticsearch pdfIndex error:', error);
    }*/
  } 

  private async createEmissionsIndex() {
    /*try {
      console.log(`Checking if index ${this.indexName} exists...`);
      const indexExists = await this.client.indices.exists({ index: this.indexName });
      if (!indexExists) {
        await this.client.indices.create({
          index: this.indexName,
          body: {
            mappings: {
              properties: {
                url: { type: 'keyword' },
                pdfHash: { type: 'keyword' },
                report: {
                  type: 'nested',
                  properties: {
                    companyName: { type: 'keyword' },
                    bransch: { type: 'keyword' },
                    baseYear: { type: 'keyword' },
                    url: { type: 'keyword' },
                    emissions: {
                      type: 'nested',
                      properties: {
                        year: { type: 'keyword' },
                        scope1: {
                          properties: {
                            emissions: { type: 'double' },
                            unit: { type: 'keyword' }
                          }
                        },
                        scope2: {
                          properties: {
                            emissions: { type: 'double' },
                            unit: { type: 'keyword' },
                            mb: { type: 'double' },
                            lb: { type: 'double' }
                          }
                        },
                        scope3: {
                          properties: {
                            emissions: { type: 'double' },
                            unit: { type: 'keyword' },
                            categories: {
                              type: 'nested',
                              properties: {
                                categoryName: { type: 'keyword' },
                                emissions: { type: 'double' }
                              }
                            }
                          }
                        },
                        totalEmissions: { type: 'double' },
                        totalUnit: { type: 'keyword' },
                      }
                    },
                    reliability: { type: 'keyword' },
                    needsReview: { type: 'boolean' },
                    reviewComment: { type: 'text' },
                    reviewStatusCode: { type: 'keyword' }
                  }
                },
                state: { type: 'keyword' },
                timestamp: { type: 'date' }
              }
            }
          }
      });
      console.log(`Index ${this.indexName} created.`);
    } else {
      console.log(`Index ${this.indexName} already exists.`);
    }
    } catch (error) {
      console.error('Elasticsearch setupIndex error:', error);
    }*/
  }

  private hashPdf(pdfBuffer: Buffer): string {
    return crypto.createHash('sha256').update(pdfBuffer).digest('hex');
  }

  // Index the PDF using the hash as document ID and returning it for reference
  async indexPdf(pdfBuffer: ArrayBuffer) {
    /*const buffer = Buffer.from(pdfBuffer);
    const pdfHash = this.hashPdf(buffer);
  
    try {
      const encodedPdf = buffer.toString('base64');
      await this.client.index({
        index: this.pdfIndex,
        id: pdfHash,
        body: {
          pdf: encodedPdf,
        }
      });
      console.log(`PDF indexed. Document ID: ${pdfHash}`);
      return pdfHash;
    } catch (error) {
      console.error(`Error indexing PDF for Document ID ${pdfHash}:`, error);
      // return anyway, as the report is still added later
      return pdfHash;
    }*/
  }

  async indexReport(pdfHash: string, reportData: string, url: string) {
    /*try {
      const response = await this.client.index({
        index: this.indexName,
        body: {
          url: url,
          pdfHash: pdfHash,
          report: reportData,
          state: 'pending',
          timestamp: new Date()
        }
      });
      const documentId = response._id;
      console.log(`Report data added. Document ID: ${documentId}`);
      return documentId;
    } catch (error) {
      console.error(`Error adding report data:`, error);
    }*/
  }

  async updateDocumentState(documentId: string, newState: string) {
    /*try {
      await this.client.update({
        index: this.indexName,
        id: documentId,
        body: {
          doc: {
            state: newState
          }
        }
      });
      console.log(`Document ${documentId} state updated to ${newState}.`);
    } catch (error) {
      console.error(`Error updating document state for Document ID ${documentId}:`, error);
    }*/
  }

<<<<<<< HEAD
  async getAllLatestApprovedReports() {
    try {
      const { body } = await this.client.search({
        index: this.indexName,
        body: {
          query: {
            bool: {
              must: [
                { match: { state: 'approved' } }
              ]
            }
          },
          sort: [
            { 'report.companyName.keyword': { order: 'asc' } },
            { timestamp: { order: 'desc' } }
          ],
          size: 1000
        }
      }) as any;
  
      const reports = body.hits.hits.map(hit => hit._source);
      const latestReports = {};
  
      reports.forEach(report => {
        const companyName = report.report.companyName;
        // If the company hasn't been added to latestReports or the current report is more recent, update it
        if (!latestReports[companyName] || new Date(latestReports[companyName].timestamp) < new Date(report.timestamp)) {
          latestReports[companyName] = report;
        }
      });
  
      return Object.values(latestReports);
    } catch (error) {
      console.error('Error retrieving all approved reports:', error);
      return [];
    }
  }

=======
>>>>>>> 85e7df50
}

export default new Elastic(config)<|MERGE_RESOLUTION|>--- conflicted
+++ resolved
@@ -9,21 +9,21 @@
 
   constructor({ node, indexName }) {
     try  {
-      //this.client = new Client({ node });
-      //this.indexName = indexName;
-      //this.pdfIndex = 'pdfs';
+      this.client = new Client({ node });
+      this.indexName = indexName;
+      this.pdfIndex = 'pdfs';
     } catch (error) {
       console.error('Elasticsearch constructor error:', error);
     }
   }
 
   async setupIndices() {
-    //await this.createEmissionsIndex();
-    //await this.createPdfIndex();
+    await this.createEmissionsIndex();
+    await this.createPdfIndex();
   }
 
   private async createPdfIndex() {
-    /*try {
+    try {
       console.log(`Checking if index ${this.pdfIndex} exists...`);
       const indexExists = await this.client.indices.exists({ index: this.pdfIndex });
       if (!indexExists) {
@@ -43,11 +43,11 @@
       }
     } catch (error) {
       console.error('Elasticsearch pdfIndex error:', error);
-    }*/
+    }
   } 
 
   private async createEmissionsIndex() {
-    /*try {
+    try {
       console.log(`Checking if index ${this.indexName} exists...`);
       const indexExists = await this.client.indices.exists({ index: this.indexName });
       if (!indexExists) {
@@ -118,7 +118,7 @@
     }
     } catch (error) {
       console.error('Elasticsearch setupIndex error:', error);
-    }*/
+    }
   }
 
   private hashPdf(pdfBuffer: Buffer): string {
@@ -127,7 +127,7 @@
 
   // Index the PDF using the hash as document ID and returning it for reference
   async indexPdf(pdfBuffer: ArrayBuffer) {
-    /*const buffer = Buffer.from(pdfBuffer);
+    const buffer = Buffer.from(pdfBuffer);
     const pdfHash = this.hashPdf(buffer);
   
     try {
@@ -145,11 +145,11 @@
       console.error(`Error indexing PDF for Document ID ${pdfHash}:`, error);
       // return anyway, as the report is still added later
       return pdfHash;
-    }*/
+    }
   }
 
   async indexReport(pdfHash: string, reportData: string, url: string) {
-    /*try {
+    try {
       const response = await this.client.index({
         index: this.indexName,
         body: {
@@ -165,11 +165,11 @@
       return documentId;
     } catch (error) {
       console.error(`Error adding report data:`, error);
-    }*/
+    }
   }
 
   async updateDocumentState(documentId: string, newState: string) {
-    /*try {
+    try {
       await this.client.update({
         index: this.indexName,
         id: documentId,
@@ -182,10 +182,10 @@
       console.log(`Document ${documentId} state updated to ${newState}.`);
     } catch (error) {
       console.error(`Error updating document state for Document ID ${documentId}:`, error);
-    }*/
-  }
-
-<<<<<<< HEAD
+    }
+  }
+
+  // TODO support report per year and company (not only latest approved). So; get the latest approved report for each company and year
   async getAllLatestApprovedReports() {
     try {
       const { body } = await this.client.search({
@@ -224,8 +224,6 @@
     }
   }
 
-=======
->>>>>>> 85e7df50
 }
 
 export default new Elastic(config)