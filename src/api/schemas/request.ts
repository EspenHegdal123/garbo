import { z } from 'zod'
import { emissionUnitSchemaWithDefault, wikidataIdSchema } from './common'

const createMetadataSchema = z.object({
  metadata: z
    .object({
      source: z.string().optional(),
      comment: z.string().optional(),
    })
    .optional(),
})

export const postCompanyBodySchema = z.object({
  wikidataId: wikidataIdSchema,
  name: z.string(),
  description: z.string().optional(),
  url: z.string().url().optional(),
  internalComment: z.string().optional(),
  tags: z.array(z.string()).optional(),
})

export const reportingPeriodBodySchema = z
  .object({
    startDate: z.coerce.date(),
    endDate: z.coerce.date(),
    reportURL: z.string().optional(),
  })
  .refine(({ startDate, endDate }) => startDate.getTime() < endDate.getTime(), {
    message: 'startDate must be earlier than endDate',
  })

export const goalSchema = z.object({
  description: z.string(),
  year: z.string().optional(),
  target: z.number().optional(),
  baseYear: z.string().optional(),
})

export const postGoalSchema = z
  .object({
    goal: goalSchema,
  })
  .merge(createMetadataSchema)

export const postGoalsSchema = z
  .object({
    goals: z.array(goalSchema),
  })
  .merge(createMetadataSchema)

export const initiativeSchema = z.object({
  title: z.string(),
  description: z.string().optional(),
  year: z.string().optional(),
  scope: z.string().optional(),
})

export const postInitiativeSchema = z
  .object({ initiative: initiativeSchema })
  .merge(createMetadataSchema)

export const postInitiativesSchema = z
  .object({
    initiatives: z.array(initiativeSchema),
  })
  .merge(createMetadataSchema)

export const industrySchema = z.object({
  subIndustryCode: z.string(),
})

export const postIndustrySchema = z
  .object({ industry: industrySchema })
  .merge(createMetadataSchema)

export const statedTotalEmissionsSchema = z
  .object({ total: z.number(), unit: emissionUnitSchemaWithDefault, verified: z.boolean().optional() })
  .optional()

export const emissionsSchema = z
  .object({
    scope1: z
      .object({
        total: z.number(),
        unit: emissionUnitSchemaWithDefault,
        verified: z.boolean().optional(),
      })
      .optional(),
    scope2: z
      .object({
        mb: z
          .number({ description: 'Market-based scope 2 emissions' })
          .optional(),
        lb: z
          .number({ description: 'Location-based scope 2 emissions' })
          .optional(),
        unknown: z
          .number({ description: 'Unspecified Scope 2 emissions' })
          .optional(),
        unit: emissionUnitSchemaWithDefault,
        verified: z.boolean().optional(),
      })
      .refine(
        ({ mb, lb, unknown }) =>
          mb !== undefined || lb !== undefined || unknown !== undefined,
        {
          message:
            'At least one property of `mb`, `lb` and `unknown` must be defined if scope2 is provided',
        }
      )
      .optional(),
    scope3: z
      .object({
        categories: z
          .array(
            z.object({
              category: z.number().int().min(1).max(16),
              total: z.number(),
              unit: emissionUnitSchemaWithDefault,
              verified: z.boolean().optional(),
            })
          )
          .optional(),
        statedTotalEmissions: statedTotalEmissionsSchema,
      })
      .optional(),
    biogenic: z
      .object({ total: z.number(), unit: emissionUnitSchemaWithDefault, verified: z.boolean().optional() })
      .optional(),
    statedTotalEmissions: statedTotalEmissionsSchema,
    scope1And2: z
      .object({ total: z.number(), unit: emissionUnitSchemaWithDefault, verified: z.boolean().optional() })
      .optional(),
  })
  .optional()

export const economySchema = z
  .object({
    turnover: z
      .object({
        value: z.number().optional(),
        currency: z.string().optional(),
        verified: z.boolean().optional(),
      })
      .optional(),
    employees: z
      .object({
        value: z.number().optional(),
        unit: z.string().optional(),
        verified: z.boolean().optional(),
      })
      .optional(),
  })
  .optional()

export const postEconomySchema = z.object({
  economy: economySchema,
})

export const baseYear = z.object({
  baseYear: z.number().optional(),
})

export const postBaseYear = z
  .object({
    baseYear: z.number(),
  })
  .merge(createMetadataSchema)

export const postEmissionsSchema = z.object({
  emissions: emissionsSchema,
})

export const reportingPeriodSchema = z
  .object({
    startDate: z.coerce.date(),
    endDate: z.coerce.date(),
    reportURL: z.string().optional(),
    emissions: emissionsSchema,
    economy: economySchema,
  })
  .refine(({ startDate, endDate }) => startDate.getTime() < endDate.getTime(), {
    message: 'startDate must be earlier than endDate',
  })

export const postReportingPeriodsSchema = z
  .object({
    reportingPeriods: z.array(reportingPeriodSchema),
  })
  .merge(createMetadataSchema)

export const MunicipalityNameSchema = z.string()

export const MunicipalityNameParamSchema = z.object({
  name: MunicipalityNameSchema,
})

<<<<<<< HEAD
export const userAuthenticationBodySchema = z.object({
=======
export const postWikidataBodySchema = z.object({
  wikidataId: wikidataIdSchema,
})

export const authenticationBodySchema = z.object({
>>>>>>> a1fa920a
  code: z.string()
})

export const serviceAuthenticationBodySchema = z.object({
  client_id: z.string(),
  client_secret: z.string()
})<|MERGE_RESOLUTION|>--- conflicted
+++ resolved
@@ -195,16 +195,12 @@
   name: MunicipalityNameSchema,
 })
 
-<<<<<<< HEAD
 export const userAuthenticationBodySchema = z.object({
-=======
+    code: z.string()
+})
+
 export const postWikidataBodySchema = z.object({
   wikidataId: wikidataIdSchema,
-})
-
-export const authenticationBodySchema = z.object({
->>>>>>> a1fa920a
-  code: z.string()
 })
 
 export const serviceAuthenticationBodySchema = z.object({
