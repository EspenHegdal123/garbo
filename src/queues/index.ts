import { Queue, QueueOptions } from 'bullmq'
import redis from '../config/redis'

const options: QueueOptions = {
  connection: redis,
  defaultJobOptions: { removeOnComplete: false },
}

const downloadPDF = new Queue('downloadPDF', options)
const pdf2Markdown = new Queue('pdf2Markdown', options)
const splitText = new Queue('splitText', options)
const indexParagraphs = new Queue('indexParagraphs', options)
const searchVectors = new Queue('searchVectors', options)
const guessWikidata = new Queue('guessWikidata', options)
const extractEmissions = new Queue('extractEmissions', options)
const reflectOnAnswer = new Queue('reflectOnAnswer', options)
const followUp = new Queue('followUp', options)
const format = new Queue('format', options)
const discordReview = new Queue('discordReview', options)
const includeFacit = new Queue('includeFacit', options)
<<<<<<< HEAD
const nlm = new Queue('nlm', options)
=======
const userFeedback = new Queue('userFeedback', options)
>>>>>>> 1ce70a07

export {
  downloadPDF,
  pdf2Markdown,
  splitText,
  indexParagraphs,
  searchVectors,
  guessWikidata,
  extractEmissions,
  reflectOnAnswer,
  followUp,
  format,
  discordReview,
  includeFacit,
  userFeedback,
<<<<<<< HEAD
  saveToDb,
  guessWikidata,
  nlm,
=======
>>>>>>> 1ce70a07
}<|MERGE_RESOLUTION|>--- conflicted
+++ resolved
@@ -18,11 +18,7 @@
 const format = new Queue('format', options)
 const discordReview = new Queue('discordReview', options)
 const includeFacit = new Queue('includeFacit', options)
-<<<<<<< HEAD
-const nlm = new Queue('nlm', options)
-=======
 const userFeedback = new Queue('userFeedback', options)
->>>>>>> 1ce70a07
 
 export {
   downloadPDF,
@@ -38,10 +34,4 @@
   discordReview,
   includeFacit,
   userFeedback,
-<<<<<<< HEAD
-  saveToDb,
-  guessWikidata,
-  nlm,
-=======
->>>>>>> 1ce70a07
 }