--- conflicted
+++ resolved
@@ -51,13 +51,21 @@
           },
           "totalEmissions": "1553",
           "totalUnit": "Million ton CO2e"
+        },
+        {
+          "year": "2020",
+          "scope1": {
+            "emissions": null
+          },
+          "scope2": {
+            "emissions": null
+          }
+          "scope3": {
+            "emissions": null,
+            "categories": {}
+          }
         }
-<<<<<<< HEAD
       ]
-=======
-        // Additional years follow the same structure. NEVER REUSE THE EXAMPLES ABOVE.
-      }
->>>>>>> 1e053e03
     }
 
 4. **Never calculate total**: Don't forget to include the total CO2 emissions for each year if presented. Never try to calculate any values! For Scope 2 - if both market based (MB) and location based (LB) emissions are presented, include both values and select the most relevant one for the total emissions.
