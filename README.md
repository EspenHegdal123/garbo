## Klimatkollen Garbo AI

This is the main repo for the AI bot we call Garbo. Garbo is a Discord bot that is powered by LLM:s to effectively fetch and extract GHG self-reported data from companies. It automates the process of data extraction, evaluation, and formatting, providing a streamlined workflow for handling environmental data.

Garbo is invoked through a set of commands in Discord and has a pipeline of tasks that will be started in order for her to both extract, evaluate and format the data autonomously.

We utilise an open source queue manager called BullMQ which relies on Redis. The data is then stored into DB and Wikidata.

![image](https://github.com/Klimatbyran/garbo/assets/395843/f3b4caa2-aa7d-4269-9436-3e725311052e)

## Current Status

Test the app in Discord channel #rapporter-att-granska by using the command /pdf <url> and Garbo will be answering with a parsed JSON

## Data Flow

Some of the following steps will be performed in parallel and most will be asynchronous. If a process is failed it's important to be able to restart it after a new code release so we can iterate on the prompts etc without having to restart the whole process again.

```mermaid
flowchart TB

    PDF[PDF]
    Cache{Is in cache?}
    Download[Download PDF]
    Index[Index Paragraphs]
    Search[Search Vectors]
    Emissions[Extract Emissions]

    Industry[Extract Industry]
    Goals[Extract Climate Goals]
    Review[Discord Review]

    Precheck --> GuessWikidata --> Emissions
    Precheck --> FiscalYear --> Emissions

    PDF --> Cache --(no)--> Download --> Index --> Search --> Precheck

    Cache --(yes)--> Search

    CheckDB{Exists in API?}

    Emissions --(followUp)--> Industry --> CheckDB --(yes)--> Review --> API.Industry
                                           CheckDB --(no)--> API.Industry
    Emissions --(followUp)--> Scope1+2 --> CheckDB --(yes)--> Review --> API.Emissions
                                           CheckDB --(no)--> API.Emissions
    Emissions --(followUp)--> Scope3 --> CheckDB --(yes)--> Review --> API.Emissions
                                           CheckDB --(no)--> API.Emissions
    Emissions --(followUp)--> Goals --> CheckDB --(yes)--> Review --> API.Goals
                                           CheckDB --(no)--> API.Goals
    Emissions --(followUp)--> Initiatives --> CheckDB --(yes)--> Review --> API.Initiatives
                                           CheckDB --(no)--> API.Initiatives
    Emissions --(followUp)--> Turnover --> CheckDB --(yes)--> Review --> API.Economy
                                           CheckDB --(no)--> API.Economy
```

<<<<<<< HEAD
## Get Started

### Setting up environment variables

=======
## Get started

Ensure you have Node.js version 22.0.0 or higher installed. You will also need Docker to run Redis, PostgreSQL, and ChromaDB containers.

### Setting up environment variables

>>>>>>> 5cf95d6c
Make a copy of the file `.env.example` and name it `.env.development`. Fill it in using the instructions in the file.

### Installing dependencies

```sh
npm i
```

> [!NOTE]
> If you use a Linux-based operating system, you might need to install additional dependencies for the third-party package `canvas`. Follow the [instructions](https://www.npmjs.com/package/canvas).

### Starting the containers
<<<<<<< HEAD

This project expects some containers running in the background to work properly. We use Postgres as our primary database, Redis for managing the queue system, ChromaDB for embeddings and the NLM ingestor for parsing PDF:s.

The simplest way to start the containers the first time is to run the following docker commands.

```bash
docker run -d -p 6379:6379 --name garbo_redis redis
docker run -d -p 5432:5432 --name garbo_postgres -e POSTGRES_PASSWORD=mysecretpassword postgres
docker run -d -p 8000:8000 --name garbo_chroma chromadb/chroma
docker run -d -p 5010:5010 --name garbo_ingestor ghcr.io/nlmatics/nlm-ingestor
```

Next time, you can start the containers back up using

```sh
docker start garbo_redis garbo_postgres garbo_chroma garbo_ingestor
```

You may want a graphical user interface to make it easier to manage your local containers. [Podman desktop](https://podman-desktop.io/) and [Rancher desktop](https://rancherdesktop.io/) are both good alternatives.

### Starting the Garbo project in development mode
=======

This project expects some containers running in the background to work properly. We use Postgres as our primary database, Redis for managing the queue system, ChromaDB for embeddings and the NLM ingestor for parsing PDF:s.

The simplest way to start the containers the first time is to run the following docker commands.

```bash
docker run -d -p 6379:6379 --name garbo_redis redis
docker run -d -p 5432:5432 --name garbo_postgres -e POSTGRES_PASSWORD=mysecretpassword postgres
docker run -d -p 8000:8000 --name garbo_chroma chromadb/chroma
docker run -d -p 5010:5010 --name garbo_ingestor ghcr.io/nlmatics/nlm-ingestor
```

Next time, you can start the containers back up using

```sh
docker start garbo_redis garbo_postgres garbo_chroma garbo_ingestor
```

You may want a graphical user interface to make it easier to manage your local containers. [Podman desktop](https://podman-desktop.io/) and [Rancher desktop](https://rancherdesktop.io/) are both good alternatives.

### Seeding the database for development

This applies migrations and seeding data needed for development.

```sh
npm run prisma migrate dev
```

### Starting the Garbo project in development mode

The code consists of two different starting points. You can start both the BullMQ queue UI, the API and the workers concurrently using:

```bash
npm run dev
```

This command will start both the dev-board and dev-workers concurrently. Now you can go to <http://localhost:3000> and see the dashboard.
>>>>>>> 5cf95d6c

If you want to run them separately, use the following commands:

To serve the BullMQ queue UI and the API:

```bash
npm run dev-board
```

To start the workers responsible for doing the actual work, which can be scaled horizontally:

```bash
npm run dev-workers
<<<<<<< HEAD

# In a new terminal:
npm run dev-board
=======
```

### Testing

To run the tests, use the following command:

```bash
npm test
>>>>>>> 5cf95d6c
```

### How to run the code in production

The code consists of two different starting points. The first one will serve the BullMQ queue UI and will also be responsible for listening to new events from Discord.

```bash
npm start
```

Now you can go to http://localhost:3000 and see the dashboard.

The second one is the workers responsible for doing the actual work. This part can be scaled horisontally and divide the work automatically through the queue.

```bash
npm run workers
```

### How to run with Docker

To run the application

```bash
docker run -d -p 3000:3000 ghcr.io/klimatbyran/garbo npm start

# start how many workers you want:
docker run -d ghcr.io/klimatbyran/garbo npm run workers
docker run -d ghcr.io/klimatbyran/garbo npm run workers
docker run -d ghcr.io/klimatbyran/garbo npm run workers

# first time you need to initialize the postgres database:
npm run prisma db push
```

### Operations / DevOps

This application is deployed in production with Kubernetes and uses FluxCD as CD pipeline. The yaml files in the k8s is automatically synced to the cluster. If you want to run a fork of the application yourself - just add these helm charts as dependencies:

```helm
postgresql (bitnami)
redis (bitnami)
chromadb
metabase
```

To create secret in the k8s cluster - use this command to transfer your .env file as secret to the cluster:

```bash
kubectl create secret generic env --from-env-file=.env
```

### Contributing

We welcome contributions! Please see our [CONTRIBUTING.md](CONTRIBUTING.md) for guidelines on how to contribute to this project.

### Contact

For any questions or issues, please contact the maintainers at [hej@klimatkollen.se](mailto:hej@klimatkollen.se) and you will get an invite to our Discord.

### License

This project is licensed under the terms of the [MIT License](LICENSE) © Klimatbyrån Ideell Förening.<|MERGE_RESOLUTION|>--- conflicted
+++ resolved
@@ -53,19 +53,12 @@
                                            CheckDB --(no)--> API.Economy
 ```
 
-<<<<<<< HEAD
-## Get Started
-
-### Setting up environment variables
-
-=======
 ## Get started
 
 Ensure you have Node.js version 22.0.0 or higher installed. You will also need Docker to run Redis, PostgreSQL, and ChromaDB containers.
 
 ### Setting up environment variables
 
->>>>>>> 5cf95d6c
 Make a copy of the file `.env.example` and name it `.env.development`. Fill it in using the instructions in the file.
 
 ### Installing dependencies
@@ -78,29 +71,6 @@
 > If you use a Linux-based operating system, you might need to install additional dependencies for the third-party package `canvas`. Follow the [instructions](https://www.npmjs.com/package/canvas).
 
 ### Starting the containers
-<<<<<<< HEAD
-
-This project expects some containers running in the background to work properly. We use Postgres as our primary database, Redis for managing the queue system, ChromaDB for embeddings and the NLM ingestor for parsing PDF:s.
-
-The simplest way to start the containers the first time is to run the following docker commands.
-
-```bash
-docker run -d -p 6379:6379 --name garbo_redis redis
-docker run -d -p 5432:5432 --name garbo_postgres -e POSTGRES_PASSWORD=mysecretpassword postgres
-docker run -d -p 8000:8000 --name garbo_chroma chromadb/chroma
-docker run -d -p 5010:5010 --name garbo_ingestor ghcr.io/nlmatics/nlm-ingestor
-```
-
-Next time, you can start the containers back up using
-
-```sh
-docker start garbo_redis garbo_postgres garbo_chroma garbo_ingestor
-```
-
-You may want a graphical user interface to make it easier to manage your local containers. [Podman desktop](https://podman-desktop.io/) and [Rancher desktop](https://rancherdesktop.io/) are both good alternatives.
-
-### Starting the Garbo project in development mode
-=======
 
 This project expects some containers running in the background to work properly. We use Postgres as our primary database, Redis for managing the queue system, ChromaDB for embeddings and the NLM ingestor for parsing PDF:s.
 
@@ -138,7 +108,6 @@
 ```
 
 This command will start both the dev-board and dev-workers concurrently. Now you can go to <http://localhost:3000> and see the dashboard.
->>>>>>> 5cf95d6c
 
 If you want to run them separately, use the following commands:
 
@@ -152,11 +121,6 @@
 
 ```bash
 npm run dev-workers
-<<<<<<< HEAD
-
-# In a new terminal:
-npm run dev-board
-=======
 ```
 
 ### Testing
@@ -165,23 +129,6 @@
 
 ```bash
 npm test
->>>>>>> 5cf95d6c
-```
-
-### How to run the code in production
-
-The code consists of two different starting points. The first one will serve the BullMQ queue UI and will also be responsible for listening to new events from Discord.
-
-```bash
-npm start
-```
-
-Now you can go to http://localhost:3000 and see the dashboard.
-
-The second one is the workers responsible for doing the actual work. This part can be scaled horisontally and divide the work automatically through the queue.
-
-```bash
-npm run workers
 ```
 
 ### How to run with Docker
