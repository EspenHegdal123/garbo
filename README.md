## Klimatkollen Garbo AI

This is the main repo for the AI bot we call Garbo. Garbo is a Discord bot that is powered by LLM:s to effectively fetch and extract GHG self reported data from companies.

Garbo is invoked through a set of commands in Discord and has a pipeline of tasks that will be started in order for her to both extract, evaluate and format the data autonomously.

We utilise an open source queue manager called BullMQ which relies on Redis. The data is then stored into DB and Wikidata.

![image](https://github.com/Klimatbyran/garbo/assets/395843/f3b4caa2-aa7d-4269-9436-3e725311052e)

## Current Status

Test the app in Discord channel #rapporter-att-granska by using the command /pdf <url> and Garbo will be answering with a parsed JSON

## Data Flow

Some of the following steps will be performed in parallel and most will be asynchronous. If a process is failed it's important to be able to restart it after a new code release so we can iterate on the prompts etc without having to restart the whole process again.

```mermaid
flowchart TB

<<<<<<< HEAD
    A[PDF]
    B{Is in cache?}
    C[Download PDF]
    D[Index Database]
    E[Search Database]
    F[Extract Emissions]
    G[JSON]
    N[Find all tables]
    S[Screenshot]
    V[AI Vision API]
=======
    PDF[PDF]
    Cache{Is in cache?}
    Download[Download PDF]
    Index[Index Paragraphs]
    Search[Search Vectors]
    Emissions[Extract Emissions]
    Wikidata[Guess Wikidata]

    API.Economy[POST /economy]
    API.Industry[POST /industry]
    API.Emissions[POST /emissions]
    API.Goals[POST /goals]
    API.Factors[POST /factors TODO]
    API.Contacts[POST /contacts TODO]
    API.Review[POST /validate TODO]
>>>>>>> 1ce70a07

    Industry[Extract Industry]
    Goals[Extract Climate Goals]
    Review[Discord Review]


    PDF --> Cache --(no)--> Download --> Index --> Search --> Wikidata --> Emissions
    Cache --(yes)--> Search

<<<<<<< HEAD
    A --> B --> C --> D --> E ---> F ---> G ---> H
    C --> N --> S --> V --> D
    B --(Cached)--> E
=======
    Emissions --> Industry --(.industry)--> API.Industry
    Emissions --> Scope1+2 --(.scope1)--> API.Emissions
    Emissions --> Scope3 --(.scope3)--> API.Emissions
    Emissions --> Goals --(.goals)--> API.Goals
    Emissions --> Initiatives --(.initiatives)--> API.Goals
    Emissions --> Contacts --(.contacts)--> API.Contacts
    Emissions --> Turnover --(.turnover)--> API.Economy
    Emissions --> Factors --(.factors)--> API.Factors
>>>>>>> 1ce70a07

    API.Economy --> Review
    API.Industry --> Review
    API.Emissions --> Review
    API.Goals --> Review
    API.Factors --> Review
    API.Contacts --> Review

    Review --> API.Review
```

### Get Started

Get an OPENAI_API_KEY, POSTGRES_PASSWORD from OpenAI and add it to a .env file in the root directory. Run redis and postgresql locally or add REDIS_HOST and REDIS_PORT into the .env file.

```bash
npm i
docker run -d -p 6379:6379 redis
docker run -d -p 5432:5432 -e POSTGRES_PASSWORD=mysecretpassword postgres
docker run -d -p 8000:8000 chromadb/chroma
npm start & npm run workers
```

## How to run the code

The code consists of two different starting points. The first one will serve the BullMQ queue UI and will also be responsible for listening to new events from Discord.

```bash
npm start
```

Now you can go to http://localhost:3000 and see the dashboard.

The second one is the workers responsible for doing the actual work. This part can be scaled horisontally and divide the work automatically through the queue.

```bash
npm run workers
```

### Environment/Secrets

Create a .env file in the root lib and add these tokens/secrets before running the application:

```bash
OPENAI_API_KEY=
OPENAI_ORG_ID=
DISCORD_APPLICATION_ID=
DISCORD_TOKEN=
DISCORD_SERVER_ID=

# these are optional, the code works fine without Llama cloud:
LLAMA_CLOUD_API_KEY=
```

## How to run with nodemon

Either you run both workers and board in the same terminal with same command through `concurrently`

```bash
npm run dev
```

or you start them separately

```bash
npm run dev-workers
# new terminal:
npm run dev-board
```

### How to run with Docker

```bash
docker run -d -p 3000:3000 ghcr.io/klimatbyran/garbo npm start

# start how many workers you want:
docker run -d ghcr.io/klimatbyran/garbo npm run workers
docker run -d ghcr.io/klimatbyran/garbo npm run workers
docker run -d ghcr.io/klimatbyran/garbo npm run workers
```

### Next steps / Tasks

### Operations

This application is run in Kubernetes and uses FluxCD as CD pipeline. To create secret in the k8s cluster - use this command to transfer your .env file as secret to the application

```bash
kubectl create secret generic env --from-env-file=.env
```

### License

MIT<|MERGE_RESOLUTION|>--- conflicted
+++ resolved
@@ -19,18 +19,6 @@
 ```mermaid
 flowchart TB
 
-<<<<<<< HEAD
-    A[PDF]
-    B{Is in cache?}
-    C[Download PDF]
-    D[Index Database]
-    E[Search Database]
-    F[Extract Emissions]
-    G[JSON]
-    N[Find all tables]
-    S[Screenshot]
-    V[AI Vision API]
-=======
     PDF[PDF]
     Cache{Is in cache?}
     Download[Download PDF]
@@ -46,7 +34,6 @@
     API.Factors[POST /factors TODO]
     API.Contacts[POST /contacts TODO]
     API.Review[POST /validate TODO]
->>>>>>> 1ce70a07
 
     Industry[Extract Industry]
     Goals[Extract Climate Goals]
@@ -56,11 +43,6 @@
     PDF --> Cache --(no)--> Download --> Index --> Search --> Wikidata --> Emissions
     Cache --(yes)--> Search
 
-<<<<<<< HEAD
-    A --> B --> C --> D --> E ---> F ---> G ---> H
-    C --> N --> S --> V --> D
-    B --(Cached)--> E
-=======
     Emissions --> Industry --(.industry)--> API.Industry
     Emissions --> Scope1+2 --(.scope1)--> API.Emissions
     Emissions --> Scope3 --(.scope3)--> API.Emissions
@@ -69,7 +51,6 @@
     Emissions --> Contacts --(.contacts)--> API.Contacts
     Emissions --> Turnover --(.turnover)--> API.Economy
     Emissions --> Factors --(.factors)--> API.Factors
->>>>>>> 1ce70a07
 
     API.Economy --> Review
     API.Industry --> Review
