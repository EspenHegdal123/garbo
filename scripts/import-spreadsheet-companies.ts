--- conflicted
+++ resolved
@@ -163,43 +163,6 @@
     }, [])
 }
 
-<<<<<<< HEAD
-/**
- * Translate the reporting period dates into another year. Can handle leap years.
- */
-function getPeriodDatesForYear(
-  endYear: number,
-  startDate: Date = new Date(`${endYear}-01-01`),
-  endDate: Date = new Date(`${endYear}-12-31`)
-) {
-  // Handle broken reporting periods
-  const diff = endDate.getFullYear() - startDate.getFullYear()
-
-  const start = new Date(
-    `${endYear - diff}-${(startDate.getMonth() + 1)
-      .toString()
-      .padStart(2, '0')}-01`
-  )
-  const end = new Date(
-    `${endYear}-${(endDate.getMonth() + 1)
-      .toString()
-      .padStart(2, '0')}-${getLastDayInMonth(endYear, endDate.getMonth())}`
-  )
-
-  return [start, end]
-}
-
-/**
- * NOTE: Month is 0-indexed like Date.getMonth()
- *
- * Credit: https://stackoverflow.com/a/5301829
- */
-function getLastDayInMonth(year: number, month: number) {
-  return 32 - new Date(year, month, 32).getDate()
-}
-
-=======
->>>>>>> d260479b
 function getReportingPeriods(
   wantedCompanies: {
     wikidataId: string
